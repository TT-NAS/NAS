"""
Script para generar, entrenar y evaluar modelos de segmentación de imágenes
"""
import os
import math
from typing import Union, Optional

import pandas as pd
import matplotlib.pyplot as plt

from utils import RESULTS_PATH, IMAGES_PATH
from utils import OutOfMemoryError, TorchDataLoader
from utils import empty_cache_torch
from codec import Chromosome, MAX_LAYERS, MAX_CONVS_PER_LAYER


RESULTS_FILE = os.path.join(RESULTS_PATH, "results.csv")
LOG_FILE = os.path.join(RESULTS_PATH, "log.txt")


def plot_learning_curves(metrics: dict[str, list[float]], save: bool = False,
                         name: str = "learning curves.png", path: str = IMAGES_PATH):
    """
    Genera gráficas para visualizar la evolución de métricas de entrenamiento y validación

    Parameters
    ----------
    metrics : dict[str, list[float]]
        Diccionario donde cada llave es una métrica y cada lista es la evolución
        de esa métrica a lo largo de las épocas. Para cada llave `"train_{nombre_metrica}"`
        puede existir `"val_{nombre_metrica}"`
    save : bool, optional
        Si guardar la gráfica, by default `False`
    name : str, optional
        Nombre del archivo donde se guardará la gráfica, by default `"learning curves.png"`
    path : str, optional
        Ruta donde se guardará la gráfica, by default `IMAGES_PATH`
    """
    train_metrics = {}
    val_metrics = {}
    base_metric_names = set()

    for key, values in metrics.items():
        if key.startswith("train_"):
            base_name = key[6:]  # Quitar "train_"
            train_metrics[base_name] = values
            base_metric_names.add(base_name)
        elif key.startswith("val_"):
            base_name = key[4:]  # Quitar "val_"
            val_metrics[base_name] = values
            base_metric_names.add(base_name)

    # Verificar si hay métricas de validación no vacías
    has_val_metrics = any(len(values) > 0 for values in val_metrics.values())

    # Calcular número de subplots: una para cada métrica + 2 para todas las train y val
    num_subplots = len(base_metric_names)
    if has_val_metrics:
        num_subplots += 2  # Agregar plots para "all_train" y "all_val"
    else:
        num_subplots += 1  # Solo agregar plot para "all_train"

    # Calcular dimensiones de la gráfica
    cols = math.ceil(math.sqrt(num_subplots))
    rows = math.ceil(num_subplots / cols)

    _, axes = plt.subplots(rows, cols, figsize=(5 * cols, 4 * rows))
    axes = axes.flatten() if num_subplots > 1 else [axes]

    colors = ["red", "green", "blue", "orange", "purple",
              "brown", "pink", "gray", "olive", "cyan"]

    plot_idx = 0

    for base_name in sorted(base_metric_names):
        ax = axes[plot_idx]

        # Graficar train
        if base_name in train_metrics:
            train_values = train_metrics[base_name]
            epochs = range(1, len(train_values) + 1)
            ax.plot(epochs, train_values, "b-", label=f"Train {base_name}")

        # Graficar val (si existe)
        if base_name in val_metrics and len(val_metrics[base_name]) > 0:
            val_values = val_metrics[base_name]
            epochs = range(1, len(val_values) + 1)
            ax.plot(epochs, val_values, "r-", label=f"Val {base_name}")

        ax.set_title(f"{base_name}")
        ax.set_xlabel("Epoch")
        ax.set_ylabel("Value")
        ax.legend()
        ax.grid(True)

        plot_idx += 1

    # Graficar todas las métricas de entrenamiento juntas
    ax = axes[plot_idx]
    for i, base_name in enumerate(sorted(base_metric_names)):
        if base_name in train_metrics:
            train_values = train_metrics[base_name]
            epochs = range(1, len(train_values) + 1)
            color_idx = i % len(colors)
            ax.plot(epochs, train_values,
                    color=colors[color_idx], label=f"Train {base_name}")

    ax.set_title("All Training Metrics")
    ax.set_xlabel("Epoch")
    ax.set_ylabel("Value")
    ax.legend()
    ax.grid(True)

    plot_idx += 1

    # Graficar todas las métricas de validación juntas (si existen)
    if has_val_metrics:
        ax = axes[plot_idx]
        for i, base_name in enumerate(sorted(base_metric_names)):
            if base_name in val_metrics and len(val_metrics[base_name]) > 0:
                val_values = val_metrics[base_name]
                epochs = range(1, len(val_values) + 1)
                color_idx = i % len(colors)
                ax.plot(epochs, val_values,
                        color=colors[color_idx], label=f"Val {base_name}")

        ax.set_title("All Validation Metrics")
        ax.set_xlabel("Epoch")
        ax.set_ylabel("Value")
        ax.legend()
        ax.grid(True)

        plot_idx += 1

    # Ocultar ejes vacíos si hay más subplots que métricas
    for i in range(plot_idx, len(axes)):
        axes[i].axis("off")

    plt.tight_layout()

    if save:
        if not os.path.exists(path):
            os.makedirs(path, exist_ok=True)

        plt.savefig(os.path.join(path, name))
        print(
            f"-> Gráfico de curva de aprendizaje guardado en {os.path.join(path, name)}"
        )

        df = pd.DataFrame()

        len_data = len(metrics["train_loss"])
        epochs = range(1, len_data + 1)
        df["epoch"] = epochs

        for key, values in metrics.items():
            if not values:
                values = [None] * len_data

            df[key] = values

        name = os.path.splitext(name)[0] + ".csv"
        df.to_csv(os.path.join(path, name), index=False)
        print(
            f"-> Datos de curva de aprendizaje guardados en {os.path.join(path, name)}"
        )
    else:
        plt.show()

    plt.close()


def plot_scores_and_metrics(selected_columns: list[str], normalize: bool = True,
                            file: str = RESULTS_FILE, save: bool = False, name: str = "scores.png",
                            path: str = IMAGES_PATH):
    """
    Grafica los resultados de los modelos entrenados en múltiples subgráficos.

    Parameters
    ----------
    selected_columns : list
        Lista de nombres de columnas a incluir en todas las gráficas.
    normalize : bool, optional
        Si se normalizan los valores de las métricas, by default `True`
    file : str, optional
        Archivo en el que se encuentran los resultados, by default `RESULTS_FILE`
    save : bool, optional
        Si guardar la gráfica, by default `False`
    name : str, optional
        Nombre del archivo donde se guardará la gráfica, by default `"scores.png"`
    path : str, optional
        Ruta donde se guardará la gráfica, by default `IMAGES_PATH`
    """
    df = pd.read_csv(file)

    if not all(col in df.columns for col in selected_columns):
        raise ValueError(
            "Las columnas seleccionadas no son válidas."
        )

    remaining_columns = [col for col in df.columns[6:]
                         if col not in selected_columns]
    values = {key: df[key].to_list() for key in df.columns[6:]}

    if normalize:
        if any(len(values[key]) <= 1 for key in values.keys()):
            return
        values = {
            key: [(v - min(values[key])) / (max(values[key]) - min(values[key]))
                  for v in values[key]]
            for key in values.keys()
        }

    # Medidas de los subplots
    num_subplots = len(remaining_columns)
    cols = math.ceil(math.sqrt(num_subplots))
    rows = math.ceil(num_subplots / cols)

    _, axes = plt.subplots(rows, cols, figsize=(5 * cols, 4 * rows))
    axes = axes.flatten() if num_subplots > 1 else [axes]

    colors = [
        "red", "green", "blue", "orange", "purple",
        "brown", "pink", "gray", "olive", "cyan"
    ]

    for i, col in enumerate(remaining_columns):
        sorted_indices = sorted(
            range(len(values[col])),
            key=lambda k: values[col][k],
            reverse=col == "loss"
        )
        ax = axes[i]

        for index, key in enumerate(selected_columns + [col]):
            color = colors[index % len(colors)]
            sorted_values = [values[key][j] for j in sorted_indices]
            ax.plot(sorted_values, label=key, color=color)

        ax.set_title(f"Comparación con {col}")
        ax.legend()

    for ax in axes:
        ax.set_ylim(-0.5, 1.5)

    # Ocultar ejes vacíos si hay más subplots que métricas
    for i in range(num_subplots, len(axes)):
        axes[i].axis("off")

    plt.tight_layout()

    if save:
        if not os.path.exists(path):
            os.makedirs(path, exist_ok=True)

        plt.savefig(os.path.join(path, name))
        print(f"-> Gráfico de scores guardado en {os.path.join(path, name)}")
    else:
        plt.show()

    plt.close()


def reg_results(chromosome: Chromosome, time_seconds: float, last_epoch: int,
                scores: dict[str, float], file: str = RESULTS_FILE):
    """
    Registra los resultados de un modelo en un archivo CSV

    Parameters
    ----------
    chromosome : Chromosome
        Cromosoma del modelo
    time_seconds : float
        Tiempo de entrenamiento en segundos
    last_epoch : int
        Última época en la que se entrenó
    scores : dict
        Puntajes de las métricas
    file : str, optional
        Archivo en el que se registran los resultados, by default `RESULTS_FILE`
    """
    row = {
        "seed": chromosome.seed if chromosome.seed is not None else "N",
        "binary codification": chromosome.get_binary(zip=True),
        "max layers": chromosome.max_layers,
        "max convs per layer": chromosome.max_convs_per_layer,
        "layers": chromosome.get_num_layers(),
        "training secs": time_seconds,
        "epochs": last_epoch + 1
    }
    row.update(scores)

    if not os.path.exists(file):
        encabezado = list(row.keys())

        with open(file, "w") as f:
            f.write(",".join(encabezado) + "\n")

    df = pd.read_csv(file)
    df = df.dropna(axis=1, how="all")

    new_row = pd.DataFrame([row])
    new_row["seed"] = new_row["seed"].astype(object)

    if not new_row.dropna(how="all").empty:
        df = pd.concat([df, new_row], ignore_index=True)

    df.to_csv(file, index=False)


def log(message: str, file: str = LOG_FILE):
    """
    Registra un mensaje en un archivo de texto

    Parameters
    ----------
    message : str
        Mensaje a registrar
    file : str, optional
        Archivo en el que se registra el mensaje, by default `LOG_FILE`
    """
    if not os.path.exists(file):
        with open(file, "w") as f:
            f.write("")

    with open(file, "a") as f:
        f.write(message + "\n")


def score_model(dataset: str, chromosome: Optional[Union[tuple, list, str]] = None,
                seed: Optional[int] = None, alternative_datasets: Optional[list[str]] = None,
                save_pretrained_results: bool = False, save_model: bool = False,
                **kwargs: Union[str, int, float, bool]) -> bool:
    """
    Obiene los puntajes de distintas métricas de un modelo

    Parameters
    ----------
    dataset : str
        Nombre del dataset a utilizar

        Opciones:
            - "coco-people"
            - "coco-car"
            - "carvana"
            - "road"
            - "car"
    chromosome : tuple or list or str, optional
        Cromosoma para asignar al modelo (hace que se ignore `seed`), by default `None`
    seed : int, optional
        Semilla para generar el cromosoma, by default `None`
    alternative_datasets : Optional[list], optional
        Lista de nombres de datasets con los que probar el modelo, además del
        dataset principal, by default `None`

        Opciones:
            - "coco-people"
            - "coco-car"
            - "carvana"
            - "road"
            - "car"
    save_pretrained_results : bool, optional
        Si entrenar una epoch del modelo y guardar los resultados, by default `False`
    save_model : bool, optional
        Si guardar el modelo entrenado, by default `False`
    **kwargs : T.Compose or str or int or float or bool
        Argumentos adicionales para la creación del cromosoma:
        - max_layers : (int) Máximo número de capas de la red sin contar el bottleneck
                       (`max_layers` no puede ser mayor que `codec.MAX_LAYERS`)
        - max_convs_per_layer : (int) Máximo número de capas convolucionales por bloque
                                (`max_convs_per_layer` no puede ser mayor que
                                `codec.MAX_CONVS_PER_LAYER`)

        Argumentos adicionales para el entrenamiento:
        - metric : (str) Métrica a utilizar para calcular la pérdida
                   ("iou", "dice" o "dice crossentropy")
        - lr : (float) Tasa de aprendizaje
        - epochs : (int) Número de épocas
        - early_stopping : (bool) Si se debe usar el early stopping
        - early_stopping_patience : (int) Número de épocas a esperar sin mejora antes de detener
                                    el entrenamiento
        - early_stopping_delta : (float) Umbral mínimo de mejora para considerar un progreso
        - stopping_threshold : (float) Umbral de rendimiento para la métrica de validación. Si se
                               alcanza o supera, el entrenamiento se detiene
        - infinite : (bool) Si el entrenamiento es infinito
        - show_val : (bool) Si mostrar los resultados de la validación en cada epoch

        Argumentos adicionales para el DataLoader:
        - batch_size : (int) Tamaño del batch
        - train_val_prop : (float) Proporción que se usará entre train y validation

        Argumentos adicionales para el Dataset:
        - data_path : (str) Ruta de los datos
        - length : (int) Número de imágenes a cargar
        - test_prop : (float) Proporción de imágenes que se usará entre el conjunto de
                      entrenamiento (train y validation) y test
        - img_width : (int) Ancho a redimensionar las imágenes
        - img_height : (int) Alto a redimensionar las imágenes

    Returns
    -------
    bool
        Si el modelo se pudo entrenar correctamente
    """
    data_loader_args, kwargs = TorchDataLoader.get_args(kwargs)
    data_loader = TorchDataLoader(dataset, **data_loader_args)

    if alternative_datasets is None:
        alternative_datasets = []

    max_layers = kwargs.pop("max_layers", MAX_LAYERS)
    max_convs_per_layer = kwargs.pop(
        "max_convs_per_layer",
        MAX_CONVS_PER_LAYER
    )

    if chromosome:
        c = Chromosome(
            chromosome=chromosome,
            max_layers=max_layers,
            max_convs_per_layer=max_convs_per_layer
        )
    else:
        c = Chromosome(
            seed=seed,
            max_layers=max_layers,
            max_convs_per_layer=max_convs_per_layer
        )

    print("Modelo:", c.get_decoded())
    save_path = os.path.join(IMAGES_PATH, str(c))

    try:
        # Métricas
        if save_pretrained_results:
            kwargs2 = kwargs.copy()
            kwargs2["epochs"] = 1
            c.train_unet(data_loader, **kwargs2)
            c.show_results(
                save=True,
                path=save_path,
                name=f"results {dataset} 1-epoch.png"
            )

            for alt_dataset in alternative_datasets:
                alt_dataloader = TorchDataLoader(
                    alt_dataset,
                    **data_loader_args,
                )
                c.data_loader = str(alt_dataloader)
                c.show_results(
                    data_loader=alt_dataloader,
                    save=True,
                    path=save_path,
                    name=f"results {alt_dataset} 1-epoch.png"
                )

        c.set_unet()
        empty_cache_torch()
        time_seconds, last_epoch, metrics = c.train_unet(data_loader, **kwargs)

        if metrics["val_loss"]:
            scores_dict = {
                "val_loss": metrics["val_loss"][-1],
                "val_iou": metrics["val_iou"][-1],
                "val_dice": metrics["val_dice"][-1],
                "val_dice crossentropy": metrics["val_dice crossentropy"][-1],
                "val_accuracy": metrics["val_accuracy"][-1]
            }
        else:
            scores_dict = {
                "val_loss": None,
                "val_iou": None,
                "val_dice": None,
                "val_dice crossentropy": None,
                "val_accuracy": None
            }

        scores_dict.update({
            "train_loss": metrics["train_loss"][-1],
            "train_iou": metrics["train_iou"][-1],
            "train_dice": metrics["train_dice"][-1],
            "train_dice crossentropy": metrics["train_dice crossentropy"][-1],
            "train_accuracy": metrics["train_accuracy"][-1]
        })

        reg_results(
            chromosome=c,
            time_seconds=time_seconds,
            last_epoch=last_epoch,
            scores=scores_dict
        )
        plot_learning_curves(
            metrics,
            save=True,
            name=f"learning curves {dataset} {last_epoch + 1}-epochs.png",
            path=save_path
        )

        if save_model:
            c.save_unet()

        c.show_results(
            save=True,
            path=save_path,
            name=f"results {dataset} {last_epoch + 1}-epochs.png"
        )

        if not alternative_datasets:
            return True

        for alt_dataset in alternative_datasets:
            alt_dataloader = TorchDataLoader(
                alt_dataset,
                **data_loader_args,
            )
            c.data_loader = str(alt_dataloader)
            c.show_results(
                data_loader=alt_dataloader,
                save=True,
                path=save_path,
                name=f"results {alt_dataset} {last_epoch + 1}-epochs.png"
            )

        return True
    except OutOfMemoryError:
        log("ERROR:")
        log("  + Semilla: " + str(seed))
        log("  + Binary cod: " + c.get_binary(zip=True))
        log("  - Error: CUDA se quedó sin memoria")
    except KeyboardInterrupt:
        print("\nEl entrenamiento fue interrumpido")
        exit()
    except Exception as e:
        log("ERROR:")
        log("  + Semilla: " + str(seed))
        log("  + Binary cod: " + c.get_binary(zip=True))
        log("  - Error:" + str(e))
    finally:
        c.remove_checkpoints()
        empty_cache_torch()

    return False


def score_n_models(idx_start: Optional[int] = None, num: Optional[int] = None,
                   chromosomes: Optional[list[Union[tuple,
                                                    list[float], str]]] = None,
                   seeds: list[int] = None, dataset: str = "coco-car",
                   **kwargs: Union[str, int, float, bool]):
    """
    Obtiene los puntajes de distintas métricas de varios modelos

    Parameters
    ----------
    idx_start : Optional[int], optional
        Índice de inicio (si no se especifica `chromosomes` o `seeds`), by default `None`
    num : int, optional
        Cantidad de modelos a evaluar
        (si no se especifica `chromosomes` o `seeds`), by default `None`
    chromosomes : Optional[list[Union[tuple, list[float], str]]], optional
        Cromosomas para asignar a los modelos (hace que se ignore `seeds`), by default `None`
    seeds : list[int], optional
        Semillas para generar los cromosomas, by default `None`
    dataset : str, optional
        Nombre del dataset a utilizar, by default `"coco-car"`

        Opciones:
            - "coco-people"
            - "coco-car"
            - "carvana"
            - "road"
            - "car"
    **kwargs : str or int or float or bool
        Argumentos para la evaluación de cada modelo:
        - alternative_datasets : (list) Lista de nombres de datasets con los que probar el modelo,
                                 además del dataset principal ("coco-people", "coco-car",
                                 "carvana", "road", "car")
        - save_pretrained_results : (bool) Si entrenar una epoch del modelo y guardar los resultados
        - save_model : (bool) Si guardar el modelo entrenado

        Argumentos adicionales para la creación de los cromosomas:
        - max_layers : (int) Máximo número de capas de la red sin contar el bottleneck
                       (`max_layers` no puede ser mayor que `codec.MAX_LAYERS`)
        - max_convs_per_layer : (int) Máximo número de capas convolucionales por bloque
                                (`max_convs_per_layer` no puede ser mayor que
                                `codec.MAX_CONVS_PER_LAYER`)

        Argumentos adicionales para el entrenamiento:
        - metric : (str) Métrica a utilizar para calcular la pérdida
                   ("iou", "dice" o "dice crossentropy")
        - lr : (float) Tasa de aprendizaje
        - epochs : (int) Número de épocas
        - early_stopping : (bool) Si se debe usar el early stopping
        - early_stopping_patience : (int) Número de épocas a esperar sin mejora antes de detener el
                                    entrenamiento
        - early_stopping_delta : (float) Umbral mínimo de mejora para considerar un progreso
        - stopping_threshold : (float) Umbral de rendimiento para la métrica de validación. Si se
                               alcanza o supera, el entrenamiento se detiene
        - infinite : (bool) Si el entrenamiento es infinito
        - show_val : (bool) Si mostrar los resultados de la validación en cada epoch

        Argumentos adicionales para el DataLoader:
        - batch_size : (int) Tamaño del batch
        - train_val_prop : (float) Proporción que se usará entre train y validation

        Argumentos adicionales para el Dataset:
        - data_path : (str) Ruta de los datos
        - length : (int) Número de imágenes a cargar
        - test_prop : (float) Proporción de imágenes que se usará entre el conjunto de
                      entrenamiento (train y validation) y test
        - img_width : (int) Ancho a redimensionar las imágenes
        - img_height : (int) Alto a redimensionar las imágenes
    """
    if chromosomes:
        for c in chromosomes:
            score_model(dataset, chromosome=c, **kwargs)
    elif seeds:
        for s in seeds:
            score_model(dataset, seed=s, **kwargs)
    elif idx_start is not None and num is not None:
        i = idx_start
        last_succes = idx_start
        seed = idx_start

        while i < idx_start + num:
            succes = score_model(dataset, seed=seed, **kwargs)

            if succes:
                i += 1
                last_succes = seed

            seed += 1

            if last_succes + 20 < seed:
                print("Se han intentado entrenar demasiados modelos sin éxito seguidos")
                log("Se han intentado entrenar demasiados modelos sin éxito seguidos")
                break


if __name__ == "__main__":
    score_n_models(
<<<<<<< HEAD
        idx_start=482,
        num=19,
=======
        idx_start=0,
        num=1,
>>>>>>> e1b7f303
        dataset="carvana",
        dataset_len=1000,
        alternative_datasets=["car"],
        show_val=False,
    )
<|MERGE_RESOLUTION|>--- conflicted
+++ resolved
@@ -1,654 +1,649 @@
-"""
-Script para generar, entrenar y evaluar modelos de segmentación de imágenes
-"""
-import os
-import math
-from typing import Union, Optional
-
-import pandas as pd
-import matplotlib.pyplot as plt
-
-from utils import RESULTS_PATH, IMAGES_PATH
-from utils import OutOfMemoryError, TorchDataLoader
-from utils import empty_cache_torch
-from codec import Chromosome, MAX_LAYERS, MAX_CONVS_PER_LAYER
-
-
-RESULTS_FILE = os.path.join(RESULTS_PATH, "results.csv")
-LOG_FILE = os.path.join(RESULTS_PATH, "log.txt")
-
-
-def plot_learning_curves(metrics: dict[str, list[float]], save: bool = False,
-                         name: str = "learning curves.png", path: str = IMAGES_PATH):
-    """
-    Genera gráficas para visualizar la evolución de métricas de entrenamiento y validación
-
-    Parameters
-    ----------
-    metrics : dict[str, list[float]]
-        Diccionario donde cada llave es una métrica y cada lista es la evolución
-        de esa métrica a lo largo de las épocas. Para cada llave `"train_{nombre_metrica}"`
-        puede existir `"val_{nombre_metrica}"`
-    save : bool, optional
-        Si guardar la gráfica, by default `False`
-    name : str, optional
-        Nombre del archivo donde se guardará la gráfica, by default `"learning curves.png"`
-    path : str, optional
-        Ruta donde se guardará la gráfica, by default `IMAGES_PATH`
-    """
-    train_metrics = {}
-    val_metrics = {}
-    base_metric_names = set()
-
-    for key, values in metrics.items():
-        if key.startswith("train_"):
-            base_name = key[6:]  # Quitar "train_"
-            train_metrics[base_name] = values
-            base_metric_names.add(base_name)
-        elif key.startswith("val_"):
-            base_name = key[4:]  # Quitar "val_"
-            val_metrics[base_name] = values
-            base_metric_names.add(base_name)
-
-    # Verificar si hay métricas de validación no vacías
-    has_val_metrics = any(len(values) > 0 for values in val_metrics.values())
-
-    # Calcular número de subplots: una para cada métrica + 2 para todas las train y val
-    num_subplots = len(base_metric_names)
-    if has_val_metrics:
-        num_subplots += 2  # Agregar plots para "all_train" y "all_val"
-    else:
-        num_subplots += 1  # Solo agregar plot para "all_train"
-
-    # Calcular dimensiones de la gráfica
-    cols = math.ceil(math.sqrt(num_subplots))
-    rows = math.ceil(num_subplots / cols)
-
-    _, axes = plt.subplots(rows, cols, figsize=(5 * cols, 4 * rows))
-    axes = axes.flatten() if num_subplots > 1 else [axes]
-
-    colors = ["red", "green", "blue", "orange", "purple",
-              "brown", "pink", "gray", "olive", "cyan"]
-
-    plot_idx = 0
-
-    for base_name in sorted(base_metric_names):
-        ax = axes[plot_idx]
-
-        # Graficar train
-        if base_name in train_metrics:
-            train_values = train_metrics[base_name]
-            epochs = range(1, len(train_values) + 1)
-            ax.plot(epochs, train_values, "b-", label=f"Train {base_name}")
-
-        # Graficar val (si existe)
-        if base_name in val_metrics and len(val_metrics[base_name]) > 0:
-            val_values = val_metrics[base_name]
-            epochs = range(1, len(val_values) + 1)
-            ax.plot(epochs, val_values, "r-", label=f"Val {base_name}")
-
-        ax.set_title(f"{base_name}")
-        ax.set_xlabel("Epoch")
-        ax.set_ylabel("Value")
-        ax.legend()
-        ax.grid(True)
-
-        plot_idx += 1
-
-    # Graficar todas las métricas de entrenamiento juntas
-    ax = axes[plot_idx]
-    for i, base_name in enumerate(sorted(base_metric_names)):
-        if base_name in train_metrics:
-            train_values = train_metrics[base_name]
-            epochs = range(1, len(train_values) + 1)
-            color_idx = i % len(colors)
-            ax.plot(epochs, train_values,
-                    color=colors[color_idx], label=f"Train {base_name}")
-
-    ax.set_title("All Training Metrics")
-    ax.set_xlabel("Epoch")
-    ax.set_ylabel("Value")
-    ax.legend()
-    ax.grid(True)
-
-    plot_idx += 1
-
-    # Graficar todas las métricas de validación juntas (si existen)
-    if has_val_metrics:
-        ax = axes[plot_idx]
-        for i, base_name in enumerate(sorted(base_metric_names)):
-            if base_name in val_metrics and len(val_metrics[base_name]) > 0:
-                val_values = val_metrics[base_name]
-                epochs = range(1, len(val_values) + 1)
-                color_idx = i % len(colors)
-                ax.plot(epochs, val_values,
-                        color=colors[color_idx], label=f"Val {base_name}")
-
-        ax.set_title("All Validation Metrics")
-        ax.set_xlabel("Epoch")
-        ax.set_ylabel("Value")
-        ax.legend()
-        ax.grid(True)
-
-        plot_idx += 1
-
-    # Ocultar ejes vacíos si hay más subplots que métricas
-    for i in range(plot_idx, len(axes)):
-        axes[i].axis("off")
-
-    plt.tight_layout()
-
-    if save:
-        if not os.path.exists(path):
-            os.makedirs(path, exist_ok=True)
-
-        plt.savefig(os.path.join(path, name))
-        print(
-            f"-> Gráfico de curva de aprendizaje guardado en {os.path.join(path, name)}"
-        )
-
-        df = pd.DataFrame()
-
-        len_data = len(metrics["train_loss"])
-        epochs = range(1, len_data + 1)
-        df["epoch"] = epochs
-
-        for key, values in metrics.items():
-            if not values:
-                values = [None] * len_data
-
-            df[key] = values
-
-        name = os.path.splitext(name)[0] + ".csv"
-        df.to_csv(os.path.join(path, name), index=False)
-        print(
-            f"-> Datos de curva de aprendizaje guardados en {os.path.join(path, name)}"
-        )
-    else:
-        plt.show()
-
-    plt.close()
-
-
-def plot_scores_and_metrics(selected_columns: list[str], normalize: bool = True,
-                            file: str = RESULTS_FILE, save: bool = False, name: str = "scores.png",
-                            path: str = IMAGES_PATH):
-    """
-    Grafica los resultados de los modelos entrenados en múltiples subgráficos.
-
-    Parameters
-    ----------
-    selected_columns : list
-        Lista de nombres de columnas a incluir en todas las gráficas.
-    normalize : bool, optional
-        Si se normalizan los valores de las métricas, by default `True`
-    file : str, optional
-        Archivo en el que se encuentran los resultados, by default `RESULTS_FILE`
-    save : bool, optional
-        Si guardar la gráfica, by default `False`
-    name : str, optional
-        Nombre del archivo donde se guardará la gráfica, by default `"scores.png"`
-    path : str, optional
-        Ruta donde se guardará la gráfica, by default `IMAGES_PATH`
-    """
-    df = pd.read_csv(file)
-
-    if not all(col in df.columns for col in selected_columns):
-        raise ValueError(
-            "Las columnas seleccionadas no son válidas."
-        )
-
-    remaining_columns = [col for col in df.columns[6:]
-                         if col not in selected_columns]
-    values = {key: df[key].to_list() for key in df.columns[6:]}
-
-    if normalize:
-        if any(len(values[key]) <= 1 for key in values.keys()):
-            return
-        values = {
-            key: [(v - min(values[key])) / (max(values[key]) - min(values[key]))
-                  for v in values[key]]
-            for key in values.keys()
-        }
-
-    # Medidas de los subplots
-    num_subplots = len(remaining_columns)
-    cols = math.ceil(math.sqrt(num_subplots))
-    rows = math.ceil(num_subplots / cols)
-
-    _, axes = plt.subplots(rows, cols, figsize=(5 * cols, 4 * rows))
-    axes = axes.flatten() if num_subplots > 1 else [axes]
-
-    colors = [
-        "red", "green", "blue", "orange", "purple",
-        "brown", "pink", "gray", "olive", "cyan"
-    ]
-
-    for i, col in enumerate(remaining_columns):
-        sorted_indices = sorted(
-            range(len(values[col])),
-            key=lambda k: values[col][k],
-            reverse=col == "loss"
-        )
-        ax = axes[i]
-
-        for index, key in enumerate(selected_columns + [col]):
-            color = colors[index % len(colors)]
-            sorted_values = [values[key][j] for j in sorted_indices]
-            ax.plot(sorted_values, label=key, color=color)
-
-        ax.set_title(f"Comparación con {col}")
-        ax.legend()
-
-    for ax in axes:
-        ax.set_ylim(-0.5, 1.5)
-
-    # Ocultar ejes vacíos si hay más subplots que métricas
-    for i in range(num_subplots, len(axes)):
-        axes[i].axis("off")
-
-    plt.tight_layout()
-
-    if save:
-        if not os.path.exists(path):
-            os.makedirs(path, exist_ok=True)
-
-        plt.savefig(os.path.join(path, name))
-        print(f"-> Gráfico de scores guardado en {os.path.join(path, name)}")
-    else:
-        plt.show()
-
-    plt.close()
-
-
-def reg_results(chromosome: Chromosome, time_seconds: float, last_epoch: int,
-                scores: dict[str, float], file: str = RESULTS_FILE):
-    """
-    Registra los resultados de un modelo en un archivo CSV
-
-    Parameters
-    ----------
-    chromosome : Chromosome
-        Cromosoma del modelo
-    time_seconds : float
-        Tiempo de entrenamiento en segundos
-    last_epoch : int
-        Última época en la que se entrenó
-    scores : dict
-        Puntajes de las métricas
-    file : str, optional
-        Archivo en el que se registran los resultados, by default `RESULTS_FILE`
-    """
-    row = {
-        "seed": chromosome.seed if chromosome.seed is not None else "N",
-        "binary codification": chromosome.get_binary(zip=True),
-        "max layers": chromosome.max_layers,
-        "max convs per layer": chromosome.max_convs_per_layer,
-        "layers": chromosome.get_num_layers(),
-        "training secs": time_seconds,
-        "epochs": last_epoch + 1
-    }
-    row.update(scores)
-
-    if not os.path.exists(file):
-        encabezado = list(row.keys())
-
-        with open(file, "w") as f:
-            f.write(",".join(encabezado) + "\n")
-
-    df = pd.read_csv(file)
-    df = df.dropna(axis=1, how="all")
-
-    new_row = pd.DataFrame([row])
-    new_row["seed"] = new_row["seed"].astype(object)
-
-    if not new_row.dropna(how="all").empty:
-        df = pd.concat([df, new_row], ignore_index=True)
-
-    df.to_csv(file, index=False)
-
-
-def log(message: str, file: str = LOG_FILE):
-    """
-    Registra un mensaje en un archivo de texto
-
-    Parameters
-    ----------
-    message : str
-        Mensaje a registrar
-    file : str, optional
-        Archivo en el que se registra el mensaje, by default `LOG_FILE`
-    """
-    if not os.path.exists(file):
-        with open(file, "w") as f:
-            f.write("")
-
-    with open(file, "a") as f:
-        f.write(message + "\n")
-
-
-def score_model(dataset: str, chromosome: Optional[Union[tuple, list, str]] = None,
-                seed: Optional[int] = None, alternative_datasets: Optional[list[str]] = None,
-                save_pretrained_results: bool = False, save_model: bool = False,
-                **kwargs: Union[str, int, float, bool]) -> bool:
-    """
-    Obiene los puntajes de distintas métricas de un modelo
-
-    Parameters
-    ----------
-    dataset : str
-        Nombre del dataset a utilizar
-
-        Opciones:
-            - "coco-people"
-            - "coco-car"
-            - "carvana"
-            - "road"
-            - "car"
-    chromosome : tuple or list or str, optional
-        Cromosoma para asignar al modelo (hace que se ignore `seed`), by default `None`
-    seed : int, optional
-        Semilla para generar el cromosoma, by default `None`
-    alternative_datasets : Optional[list], optional
-        Lista de nombres de datasets con los que probar el modelo, además del
-        dataset principal, by default `None`
-
-        Opciones:
-            - "coco-people"
-            - "coco-car"
-            - "carvana"
-            - "road"
-            - "car"
-    save_pretrained_results : bool, optional
-        Si entrenar una epoch del modelo y guardar los resultados, by default `False`
-    save_model : bool, optional
-        Si guardar el modelo entrenado, by default `False`
-    **kwargs : T.Compose or str or int or float or bool
-        Argumentos adicionales para la creación del cromosoma:
-        - max_layers : (int) Máximo número de capas de la red sin contar el bottleneck
-                       (`max_layers` no puede ser mayor que `codec.MAX_LAYERS`)
-        - max_convs_per_layer : (int) Máximo número de capas convolucionales por bloque
-                                (`max_convs_per_layer` no puede ser mayor que
-                                `codec.MAX_CONVS_PER_LAYER`)
-
-        Argumentos adicionales para el entrenamiento:
-        - metric : (str) Métrica a utilizar para calcular la pérdida
-                   ("iou", "dice" o "dice crossentropy")
-        - lr : (float) Tasa de aprendizaje
-        - epochs : (int) Número de épocas
-        - early_stopping : (bool) Si se debe usar el early stopping
-        - early_stopping_patience : (int) Número de épocas a esperar sin mejora antes de detener
-                                    el entrenamiento
-        - early_stopping_delta : (float) Umbral mínimo de mejora para considerar un progreso
-        - stopping_threshold : (float) Umbral de rendimiento para la métrica de validación. Si se
-                               alcanza o supera, el entrenamiento se detiene
-        - infinite : (bool) Si el entrenamiento es infinito
-        - show_val : (bool) Si mostrar los resultados de la validación en cada epoch
-
-        Argumentos adicionales para el DataLoader:
-        - batch_size : (int) Tamaño del batch
-        - train_val_prop : (float) Proporción que se usará entre train y validation
-
-        Argumentos adicionales para el Dataset:
-        - data_path : (str) Ruta de los datos
-        - length : (int) Número de imágenes a cargar
-        - test_prop : (float) Proporción de imágenes que se usará entre el conjunto de
-                      entrenamiento (train y validation) y test
-        - img_width : (int) Ancho a redimensionar las imágenes
-        - img_height : (int) Alto a redimensionar las imágenes
-
-    Returns
-    -------
-    bool
-        Si el modelo se pudo entrenar correctamente
-    """
-    data_loader_args, kwargs = TorchDataLoader.get_args(kwargs)
-    data_loader = TorchDataLoader(dataset, **data_loader_args)
-
-    if alternative_datasets is None:
-        alternative_datasets = []
-
-    max_layers = kwargs.pop("max_layers", MAX_LAYERS)
-    max_convs_per_layer = kwargs.pop(
-        "max_convs_per_layer",
-        MAX_CONVS_PER_LAYER
-    )
-
-    if chromosome:
-        c = Chromosome(
-            chromosome=chromosome,
-            max_layers=max_layers,
-            max_convs_per_layer=max_convs_per_layer
-        )
-    else:
-        c = Chromosome(
-            seed=seed,
-            max_layers=max_layers,
-            max_convs_per_layer=max_convs_per_layer
-        )
-
-    print("Modelo:", c.get_decoded())
-    save_path = os.path.join(IMAGES_PATH, str(c))
-
-    try:
-        # Métricas
-        if save_pretrained_results:
-            kwargs2 = kwargs.copy()
-            kwargs2["epochs"] = 1
-            c.train_unet(data_loader, **kwargs2)
-            c.show_results(
-                save=True,
-                path=save_path,
-                name=f"results {dataset} 1-epoch.png"
-            )
-
-            for alt_dataset in alternative_datasets:
-                alt_dataloader = TorchDataLoader(
-                    alt_dataset,
-                    **data_loader_args,
-                )
-                c.data_loader = str(alt_dataloader)
-                c.show_results(
-                    data_loader=alt_dataloader,
-                    save=True,
-                    path=save_path,
-                    name=f"results {alt_dataset} 1-epoch.png"
-                )
-
-        c.set_unet()
-        empty_cache_torch()
-        time_seconds, last_epoch, metrics = c.train_unet(data_loader, **kwargs)
-
-        if metrics["val_loss"]:
-            scores_dict = {
-                "val_loss": metrics["val_loss"][-1],
-                "val_iou": metrics["val_iou"][-1],
-                "val_dice": metrics["val_dice"][-1],
-                "val_dice crossentropy": metrics["val_dice crossentropy"][-1],
-                "val_accuracy": metrics["val_accuracy"][-1]
-            }
-        else:
-            scores_dict = {
-                "val_loss": None,
-                "val_iou": None,
-                "val_dice": None,
-                "val_dice crossentropy": None,
-                "val_accuracy": None
-            }
-
-        scores_dict.update({
-            "train_loss": metrics["train_loss"][-1],
-            "train_iou": metrics["train_iou"][-1],
-            "train_dice": metrics["train_dice"][-1],
-            "train_dice crossentropy": metrics["train_dice crossentropy"][-1],
-            "train_accuracy": metrics["train_accuracy"][-1]
-        })
-
-        reg_results(
-            chromosome=c,
-            time_seconds=time_seconds,
-            last_epoch=last_epoch,
-            scores=scores_dict
-        )
-        plot_learning_curves(
-            metrics,
-            save=True,
-            name=f"learning curves {dataset} {last_epoch + 1}-epochs.png",
-            path=save_path
-        )
-
-        if save_model:
-            c.save_unet()
-
-        c.show_results(
-            save=True,
-            path=save_path,
-            name=f"results {dataset} {last_epoch + 1}-epochs.png"
-        )
-
-        if not alternative_datasets:
-            return True
-
-        for alt_dataset in alternative_datasets:
-            alt_dataloader = TorchDataLoader(
-                alt_dataset,
-                **data_loader_args,
-            )
-            c.data_loader = str(alt_dataloader)
-            c.show_results(
-                data_loader=alt_dataloader,
-                save=True,
-                path=save_path,
-                name=f"results {alt_dataset} {last_epoch + 1}-epochs.png"
-            )
-
-        return True
-    except OutOfMemoryError:
-        log("ERROR:")
-        log("  + Semilla: " + str(seed))
-        log("  + Binary cod: " + c.get_binary(zip=True))
-        log("  - Error: CUDA se quedó sin memoria")
-    except KeyboardInterrupt:
-        print("\nEl entrenamiento fue interrumpido")
-        exit()
-    except Exception as e:
-        log("ERROR:")
-        log("  + Semilla: " + str(seed))
-        log("  + Binary cod: " + c.get_binary(zip=True))
-        log("  - Error:" + str(e))
-    finally:
-        c.remove_checkpoints()
-        empty_cache_torch()
-
-    return False
-
-
-def score_n_models(idx_start: Optional[int] = None, num: Optional[int] = None,
-                   chromosomes: Optional[list[Union[tuple,
-                                                    list[float], str]]] = None,
-                   seeds: list[int] = None, dataset: str = "coco-car",
-                   **kwargs: Union[str, int, float, bool]):
-    """
-    Obtiene los puntajes de distintas métricas de varios modelos
-
-    Parameters
-    ----------
-    idx_start : Optional[int], optional
-        Índice de inicio (si no se especifica `chromosomes` o `seeds`), by default `None`
-    num : int, optional
-        Cantidad de modelos a evaluar
-        (si no se especifica `chromosomes` o `seeds`), by default `None`
-    chromosomes : Optional[list[Union[tuple, list[float], str]]], optional
-        Cromosomas para asignar a los modelos (hace que se ignore `seeds`), by default `None`
-    seeds : list[int], optional
-        Semillas para generar los cromosomas, by default `None`
-    dataset : str, optional
-        Nombre del dataset a utilizar, by default `"coco-car"`
-
-        Opciones:
-            - "coco-people"
-            - "coco-car"
-            - "carvana"
-            - "road"
-            - "car"
-    **kwargs : str or int or float or bool
-        Argumentos para la evaluación de cada modelo:
-        - alternative_datasets : (list) Lista de nombres de datasets con los que probar el modelo,
-                                 además del dataset principal ("coco-people", "coco-car",
-                                 "carvana", "road", "car")
-        - save_pretrained_results : (bool) Si entrenar una epoch del modelo y guardar los resultados
-        - save_model : (bool) Si guardar el modelo entrenado
-
-        Argumentos adicionales para la creación de los cromosomas:
-        - max_layers : (int) Máximo número de capas de la red sin contar el bottleneck
-                       (`max_layers` no puede ser mayor que `codec.MAX_LAYERS`)
-        - max_convs_per_layer : (int) Máximo número de capas convolucionales por bloque
-                                (`max_convs_per_layer` no puede ser mayor que
-                                `codec.MAX_CONVS_PER_LAYER`)
-
-        Argumentos adicionales para el entrenamiento:
-        - metric : (str) Métrica a utilizar para calcular la pérdida
-                   ("iou", "dice" o "dice crossentropy")
-        - lr : (float) Tasa de aprendizaje
-        - epochs : (int) Número de épocas
-        - early_stopping : (bool) Si se debe usar el early stopping
-        - early_stopping_patience : (int) Número de épocas a esperar sin mejora antes de detener el
-                                    entrenamiento
-        - early_stopping_delta : (float) Umbral mínimo de mejora para considerar un progreso
-        - stopping_threshold : (float) Umbral de rendimiento para la métrica de validación. Si se
-                               alcanza o supera, el entrenamiento se detiene
-        - infinite : (bool) Si el entrenamiento es infinito
-        - show_val : (bool) Si mostrar los resultados de la validación en cada epoch
-
-        Argumentos adicionales para el DataLoader:
-        - batch_size : (int) Tamaño del batch
-        - train_val_prop : (float) Proporción que se usará entre train y validation
-
-        Argumentos adicionales para el Dataset:
-        - data_path : (str) Ruta de los datos
-        - length : (int) Número de imágenes a cargar
-        - test_prop : (float) Proporción de imágenes que se usará entre el conjunto de
-                      entrenamiento (train y validation) y test
-        - img_width : (int) Ancho a redimensionar las imágenes
-        - img_height : (int) Alto a redimensionar las imágenes
-    """
-    if chromosomes:
-        for c in chromosomes:
-            score_model(dataset, chromosome=c, **kwargs)
-    elif seeds:
-        for s in seeds:
-            score_model(dataset, seed=s, **kwargs)
-    elif idx_start is not None and num is not None:
-        i = idx_start
-        last_succes = idx_start
-        seed = idx_start
-
-        while i < idx_start + num:
-            succes = score_model(dataset, seed=seed, **kwargs)
-
-            if succes:
-                i += 1
-                last_succes = seed
-
-            seed += 1
-
-            if last_succes + 20 < seed:
-                print("Se han intentado entrenar demasiados modelos sin éxito seguidos")
-                log("Se han intentado entrenar demasiados modelos sin éxito seguidos")
-                break
-
-
-if __name__ == "__main__":
-    score_n_models(
-<<<<<<< HEAD
-        idx_start=482,
-        num=19,
-=======
-        idx_start=0,
-        num=1,
->>>>>>> e1b7f303
-        dataset="carvana",
-        dataset_len=1000,
-        alternative_datasets=["car"],
-        show_val=False,
-    )
+"""
+Script para generar, entrenar y evaluar modelos de segmentación de imágenes
+"""
+import os
+import math
+from typing import Union, Optional
+
+import pandas as pd
+import matplotlib.pyplot as plt
+
+from utils import RESULTS_PATH, IMAGES_PATH
+from utils import OutOfMemoryError, TorchDataLoader
+from utils import empty_cache_torch
+from codec import Chromosome, MAX_LAYERS, MAX_CONVS_PER_LAYER
+
+
+RESULTS_FILE = os.path.join(RESULTS_PATH, "results.csv")
+LOG_FILE = os.path.join(RESULTS_PATH, "log.txt")
+
+
+def plot_learning_curves(metrics: dict[str, list[float]], save: bool = False,
+                         name: str = "learning curves.png", path: str = IMAGES_PATH):
+    """
+    Genera gráficas para visualizar la evolución de métricas de entrenamiento y validación
+
+    Parameters
+    ----------
+    metrics : dict[str, list[float]]
+        Diccionario donde cada llave es una métrica y cada lista es la evolución
+        de esa métrica a lo largo de las épocas. Para cada llave `"train_{nombre_metrica}"`
+        puede existir `"val_{nombre_metrica}"`
+    save : bool, optional
+        Si guardar la gráfica, by default `False`
+    name : str, optional
+        Nombre del archivo donde se guardará la gráfica, by default `"learning curves.png"`
+    path : str, optional
+        Ruta donde se guardará la gráfica, by default `IMAGES_PATH`
+    """
+    train_metrics = {}
+    val_metrics = {}
+    base_metric_names = set()
+
+    for key, values in metrics.items():
+        if key.startswith("train_"):
+            base_name = key[6:]  # Quitar "train_"
+            train_metrics[base_name] = values
+            base_metric_names.add(base_name)
+        elif key.startswith("val_"):
+            base_name = key[4:]  # Quitar "val_"
+            val_metrics[base_name] = values
+            base_metric_names.add(base_name)
+
+    # Verificar si hay métricas de validación no vacías
+    has_val_metrics = any(len(values) > 0 for values in val_metrics.values())
+
+    # Calcular número de subplots: una para cada métrica + 2 para todas las train y val
+    num_subplots = len(base_metric_names)
+    if has_val_metrics:
+        num_subplots += 2  # Agregar plots para "all_train" y "all_val"
+    else:
+        num_subplots += 1  # Solo agregar plot para "all_train"
+
+    # Calcular dimensiones de la gráfica
+    cols = math.ceil(math.sqrt(num_subplots))
+    rows = math.ceil(num_subplots / cols)
+
+    _, axes = plt.subplots(rows, cols, figsize=(5 * cols, 4 * rows))
+    axes = axes.flatten() if num_subplots > 1 else [axes]
+
+    colors = ["red", "green", "blue", "orange", "purple",
+              "brown", "pink", "gray", "olive", "cyan"]
+
+    plot_idx = 0
+
+    for base_name in sorted(base_metric_names):
+        ax = axes[plot_idx]
+
+        # Graficar train
+        if base_name in train_metrics:
+            train_values = train_metrics[base_name]
+            epochs = range(1, len(train_values) + 1)
+            ax.plot(epochs, train_values, "b-", label=f"Train {base_name}")
+
+        # Graficar val (si existe)
+        if base_name in val_metrics and len(val_metrics[base_name]) > 0:
+            val_values = val_metrics[base_name]
+            epochs = range(1, len(val_values) + 1)
+            ax.plot(epochs, val_values, "r-", label=f"Val {base_name}")
+
+        ax.set_title(f"{base_name}")
+        ax.set_xlabel("Epoch")
+        ax.set_ylabel("Value")
+        ax.legend()
+        ax.grid(True)
+
+        plot_idx += 1
+
+    # Graficar todas las métricas de entrenamiento juntas
+    ax = axes[plot_idx]
+    for i, base_name in enumerate(sorted(base_metric_names)):
+        if base_name in train_metrics:
+            train_values = train_metrics[base_name]
+            epochs = range(1, len(train_values) + 1)
+            color_idx = i % len(colors)
+            ax.plot(epochs, train_values,
+                    color=colors[color_idx], label=f"Train {base_name}")
+
+    ax.set_title("All Training Metrics")
+    ax.set_xlabel("Epoch")
+    ax.set_ylabel("Value")
+    ax.legend()
+    ax.grid(True)
+
+    plot_idx += 1
+
+    # Graficar todas las métricas de validación juntas (si existen)
+    if has_val_metrics:
+        ax = axes[plot_idx]
+        for i, base_name in enumerate(sorted(base_metric_names)):
+            if base_name in val_metrics and len(val_metrics[base_name]) > 0:
+                val_values = val_metrics[base_name]
+                epochs = range(1, len(val_values) + 1)
+                color_idx = i % len(colors)
+                ax.plot(epochs, val_values,
+                        color=colors[color_idx], label=f"Val {base_name}")
+
+        ax.set_title("All Validation Metrics")
+        ax.set_xlabel("Epoch")
+        ax.set_ylabel("Value")
+        ax.legend()
+        ax.grid(True)
+
+        plot_idx += 1
+
+    # Ocultar ejes vacíos si hay más subplots que métricas
+    for i in range(plot_idx, len(axes)):
+        axes[i].axis("off")
+
+    plt.tight_layout()
+
+    if save:
+        if not os.path.exists(path):
+            os.makedirs(path, exist_ok=True)
+
+        plt.savefig(os.path.join(path, name))
+        print(
+            f"-> Gráfico de curva de aprendizaje guardado en {os.path.join(path, name)}"
+        )
+
+        df = pd.DataFrame()
+
+        len_data = len(metrics["train_loss"])
+        epochs = range(1, len_data + 1)
+        df["epoch"] = epochs
+
+        for key, values in metrics.items():
+            if not values:
+                values = [None] * len_data
+
+            df[key] = values
+
+        name = os.path.splitext(name)[0] + ".csv"
+        df.to_csv(os.path.join(path, name), index=False)
+        print(
+            f"-> Datos de curva de aprendizaje guardados en {os.path.join(path, name)}"
+        )
+    else:
+        plt.show()
+
+    plt.close()
+
+
+def plot_scores_and_metrics(selected_columns: list[str], normalize: bool = True,
+                            file: str = RESULTS_FILE, save: bool = False, name: str = "scores.png",
+                            path: str = IMAGES_PATH):
+    """
+    Grafica los resultados de los modelos entrenados en múltiples subgráficos.
+
+    Parameters
+    ----------
+    selected_columns : list
+        Lista de nombres de columnas a incluir en todas las gráficas.
+    normalize : bool, optional
+        Si se normalizan los valores de las métricas, by default `True`
+    file : str, optional
+        Archivo en el que se encuentran los resultados, by default `RESULTS_FILE`
+    save : bool, optional
+        Si guardar la gráfica, by default `False`
+    name : str, optional
+        Nombre del archivo donde se guardará la gráfica, by default `"scores.png"`
+    path : str, optional
+        Ruta donde se guardará la gráfica, by default `IMAGES_PATH`
+    """
+    df = pd.read_csv(file)
+
+    if not all(col in df.columns for col in selected_columns):
+        raise ValueError(
+            "Las columnas seleccionadas no son válidas."
+        )
+
+    remaining_columns = [col for col in df.columns[6:]
+                         if col not in selected_columns]
+    values = {key: df[key].to_list() for key in df.columns[6:]}
+
+    if normalize:
+        if any(len(values[key]) <= 1 for key in values.keys()):
+            return
+        values = {
+            key: [(v - min(values[key])) / (max(values[key]) - min(values[key]))
+                  for v in values[key]]
+            for key in values.keys()
+        }
+
+    # Medidas de los subplots
+    num_subplots = len(remaining_columns)
+    cols = math.ceil(math.sqrt(num_subplots))
+    rows = math.ceil(num_subplots / cols)
+
+    _, axes = plt.subplots(rows, cols, figsize=(5 * cols, 4 * rows))
+    axes = axes.flatten() if num_subplots > 1 else [axes]
+
+    colors = [
+        "red", "green", "blue", "orange", "purple",
+        "brown", "pink", "gray", "olive", "cyan"
+    ]
+
+    for i, col in enumerate(remaining_columns):
+        sorted_indices = sorted(
+            range(len(values[col])),
+            key=lambda k: values[col][k],
+            reverse=col == "loss"
+        )
+        ax = axes[i]
+
+        for index, key in enumerate(selected_columns + [col]):
+            color = colors[index % len(colors)]
+            sorted_values = [values[key][j] for j in sorted_indices]
+            ax.plot(sorted_values, label=key, color=color)
+
+        ax.set_title(f"Comparación con {col}")
+        ax.legend()
+
+    for ax in axes:
+        ax.set_ylim(-0.5, 1.5)
+
+    # Ocultar ejes vacíos si hay más subplots que métricas
+    for i in range(num_subplots, len(axes)):
+        axes[i].axis("off")
+
+    plt.tight_layout()
+
+    if save:
+        if not os.path.exists(path):
+            os.makedirs(path, exist_ok=True)
+
+        plt.savefig(os.path.join(path, name))
+        print(f"-> Gráfico de scores guardado en {os.path.join(path, name)}")
+    else:
+        plt.show()
+
+    plt.close()
+
+
+def reg_results(chromosome: Chromosome, time_seconds: float, last_epoch: int,
+                scores: dict[str, float], file: str = RESULTS_FILE):
+    """
+    Registra los resultados de un modelo en un archivo CSV
+
+    Parameters
+    ----------
+    chromosome : Chromosome
+        Cromosoma del modelo
+    time_seconds : float
+        Tiempo de entrenamiento en segundos
+    last_epoch : int
+        Última época en la que se entrenó
+    scores : dict
+        Puntajes de las métricas
+    file : str, optional
+        Archivo en el que se registran los resultados, by default `RESULTS_FILE`
+    """
+    row = {
+        "seed": chromosome.seed if chromosome.seed is not None else "N",
+        "binary codification": chromosome.get_binary(zip=True),
+        "max layers": chromosome.max_layers,
+        "max convs per layer": chromosome.max_convs_per_layer,
+        "layers": chromosome.get_num_layers(),
+        "training secs": time_seconds,
+        "epochs": last_epoch + 1
+    }
+    row.update(scores)
+
+    if not os.path.exists(file):
+        encabezado = list(row.keys())
+
+        with open(file, "w") as f:
+            f.write(",".join(encabezado) + "\n")
+
+    df = pd.read_csv(file)
+    df = df.dropna(axis=1, how="all")
+
+    new_row = pd.DataFrame([row])
+    new_row["seed"] = new_row["seed"].astype(object)
+
+    if not new_row.dropna(how="all").empty:
+        df = pd.concat([df, new_row], ignore_index=True)
+
+    df.to_csv(file, index=False)
+
+
+def log(message: str, file: str = LOG_FILE):
+    """
+    Registra un mensaje en un archivo de texto
+
+    Parameters
+    ----------
+    message : str
+        Mensaje a registrar
+    file : str, optional
+        Archivo en el que se registra el mensaje, by default `LOG_FILE`
+    """
+    if not os.path.exists(file):
+        with open(file, "w") as f:
+            f.write("")
+
+    with open(file, "a") as f:
+        f.write(message + "\n")
+
+
+def score_model(dataset: str, chromosome: Optional[Union[tuple, list, str]] = None,
+                seed: Optional[int] = None, alternative_datasets: Optional[list[str]] = None,
+                save_pretrained_results: bool = False, save_model: bool = False,
+                **kwargs: Union[str, int, float, bool]) -> bool:
+    """
+    Obiene los puntajes de distintas métricas de un modelo
+
+    Parameters
+    ----------
+    dataset : str
+        Nombre del dataset a utilizar
+
+        Opciones:
+            - "coco-people"
+            - "coco-car"
+            - "carvana"
+            - "road"
+            - "car"
+    chromosome : tuple or list or str, optional
+        Cromosoma para asignar al modelo (hace que se ignore `seed`), by default `None`
+    seed : int, optional
+        Semilla para generar el cromosoma, by default `None`
+    alternative_datasets : Optional[list], optional
+        Lista de nombres de datasets con los que probar el modelo, además del
+        dataset principal, by default `None`
+
+        Opciones:
+            - "coco-people"
+            - "coco-car"
+            - "carvana"
+            - "road"
+            - "car"
+    save_pretrained_results : bool, optional
+        Si entrenar una epoch del modelo y guardar los resultados, by default `False`
+    save_model : bool, optional
+        Si guardar el modelo entrenado, by default `False`
+    **kwargs : T.Compose or str or int or float or bool
+        Argumentos adicionales para la creación del cromosoma:
+        - max_layers : (int) Máximo número de capas de la red sin contar el bottleneck
+                       (`max_layers` no puede ser mayor que `codec.MAX_LAYERS`)
+        - max_convs_per_layer : (int) Máximo número de capas convolucionales por bloque
+                                (`max_convs_per_layer` no puede ser mayor que
+                                `codec.MAX_CONVS_PER_LAYER`)
+
+        Argumentos adicionales para el entrenamiento:
+        - metric : (str) Métrica a utilizar para calcular la pérdida
+                   ("iou", "dice" o "dice crossentropy")
+        - lr : (float) Tasa de aprendizaje
+        - epochs : (int) Número de épocas
+        - early_stopping : (bool) Si se debe usar el early stopping
+        - early_stopping_patience : (int) Número de épocas a esperar sin mejora antes de detener
+                                    el entrenamiento
+        - early_stopping_delta : (float) Umbral mínimo de mejora para considerar un progreso
+        - stopping_threshold : (float) Umbral de rendimiento para la métrica de validación. Si se
+                               alcanza o supera, el entrenamiento se detiene
+        - infinite : (bool) Si el entrenamiento es infinito
+        - show_val : (bool) Si mostrar los resultados de la validación en cada epoch
+
+        Argumentos adicionales para el DataLoader:
+        - batch_size : (int) Tamaño del batch
+        - train_val_prop : (float) Proporción que se usará entre train y validation
+
+        Argumentos adicionales para el Dataset:
+        - data_path : (str) Ruta de los datos
+        - length : (int) Número de imágenes a cargar
+        - test_prop : (float) Proporción de imágenes que se usará entre el conjunto de
+                      entrenamiento (train y validation) y test
+        - img_width : (int) Ancho a redimensionar las imágenes
+        - img_height : (int) Alto a redimensionar las imágenes
+
+    Returns
+    -------
+    bool
+        Si el modelo se pudo entrenar correctamente
+    """
+    data_loader_args, kwargs = TorchDataLoader.get_args(kwargs)
+    data_loader = TorchDataLoader(dataset, **data_loader_args)
+
+    if alternative_datasets is None:
+        alternative_datasets = []
+
+    max_layers = kwargs.pop("max_layers", MAX_LAYERS)
+    max_convs_per_layer = kwargs.pop(
+        "max_convs_per_layer",
+        MAX_CONVS_PER_LAYER
+    )
+
+    if chromosome:
+        c = Chromosome(
+            chromosome=chromosome,
+            max_layers=max_layers,
+            max_convs_per_layer=max_convs_per_layer
+        )
+    else:
+        c = Chromosome(
+            seed=seed,
+            max_layers=max_layers,
+            max_convs_per_layer=max_convs_per_layer
+        )
+
+    print("Modelo:", c.get_decoded())
+    save_path = os.path.join(IMAGES_PATH, str(c))
+
+    try:
+        # Métricas
+        if save_pretrained_results:
+            kwargs2 = kwargs.copy()
+            kwargs2["epochs"] = 1
+            c.train_unet(data_loader, **kwargs2)
+            c.show_results(
+                save=True,
+                path=save_path,
+                name=f"results {dataset} 1-epoch.png"
+            )
+
+            for alt_dataset in alternative_datasets:
+                alt_dataloader = TorchDataLoader(
+                    alt_dataset,
+                    **data_loader_args,
+                )
+                c.data_loader = str(alt_dataloader)
+                c.show_results(
+                    data_loader=alt_dataloader,
+                    save=True,
+                    path=save_path,
+                    name=f"results {alt_dataset} 1-epoch.png"
+                )
+
+        c.set_unet()
+        empty_cache_torch()
+        time_seconds, last_epoch, metrics = c.train_unet(data_loader, **kwargs)
+
+        if metrics["val_loss"]:
+            scores_dict = {
+                "val_loss": metrics["val_loss"][-1],
+                "val_iou": metrics["val_iou"][-1],
+                "val_dice": metrics["val_dice"][-1],
+                "val_dice crossentropy": metrics["val_dice crossentropy"][-1],
+                "val_accuracy": metrics["val_accuracy"][-1]
+            }
+        else:
+            scores_dict = {
+                "val_loss": None,
+                "val_iou": None,
+                "val_dice": None,
+                "val_dice crossentropy": None,
+                "val_accuracy": None
+            }
+
+        scores_dict.update({
+            "train_loss": metrics["train_loss"][-1],
+            "train_iou": metrics["train_iou"][-1],
+            "train_dice": metrics["train_dice"][-1],
+            "train_dice crossentropy": metrics["train_dice crossentropy"][-1],
+            "train_accuracy": metrics["train_accuracy"][-1]
+        })
+
+        reg_results(
+            chromosome=c,
+            time_seconds=time_seconds,
+            last_epoch=last_epoch,
+            scores=scores_dict
+        )
+        plot_learning_curves(
+            metrics,
+            save=True,
+            name=f"learning curves {dataset} {last_epoch + 1}-epochs.png",
+            path=save_path
+        )
+
+        if save_model:
+            c.save_unet()
+
+        c.show_results(
+            save=True,
+            path=save_path,
+            name=f"results {dataset} {last_epoch + 1}-epochs.png"
+        )
+
+        if not alternative_datasets:
+            return True
+
+        for alt_dataset in alternative_datasets:
+            alt_dataloader = TorchDataLoader(
+                alt_dataset,
+                **data_loader_args,
+            )
+            c.data_loader = str(alt_dataloader)
+            c.show_results(
+                data_loader=alt_dataloader,
+                save=True,
+                path=save_path,
+                name=f"results {alt_dataset} {last_epoch + 1}-epochs.png"
+            )
+
+        return True
+    except OutOfMemoryError:
+        log("ERROR:")
+        log("  + Semilla: " + str(seed))
+        log("  + Binary cod: " + c.get_binary(zip=True))
+        log("  - Error: CUDA se quedó sin memoria")
+    except KeyboardInterrupt:
+        print("\nEl entrenamiento fue interrumpido")
+        exit()
+    except Exception as e:
+        log("ERROR:")
+        log("  + Semilla: " + str(seed))
+        log("  + Binary cod: " + c.get_binary(zip=True))
+        log("  - Error:" + str(e))
+    finally:
+        c.remove_checkpoints()
+        empty_cache_torch()
+
+    return False
+
+
+def score_n_models(idx_start: Optional[int] = None, num: Optional[int] = None,
+                   chromosomes: Optional[list[Union[tuple,
+                                                    list[float], str]]] = None,
+                   seeds: list[int] = None, dataset: str = "coco-car",
+                   **kwargs: Union[str, int, float, bool]):
+    """
+    Obtiene los puntajes de distintas métricas de varios modelos
+
+    Parameters
+    ----------
+    idx_start : Optional[int], optional
+        Índice de inicio (si no se especifica `chromosomes` o `seeds`), by default `None`
+    num : int, optional
+        Cantidad de modelos a evaluar
+        (si no se especifica `chromosomes` o `seeds`), by default `None`
+    chromosomes : Optional[list[Union[tuple, list[float], str]]], optional
+        Cromosomas para asignar a los modelos (hace que se ignore `seeds`), by default `None`
+    seeds : list[int], optional
+        Semillas para generar los cromosomas, by default `None`
+    dataset : str, optional
+        Nombre del dataset a utilizar, by default `"coco-car"`
+
+        Opciones:
+            - "coco-people"
+            - "coco-car"
+            - "carvana"
+            - "road"
+            - "car"
+    **kwargs : str or int or float or bool
+        Argumentos para la evaluación de cada modelo:
+        - alternative_datasets : (list) Lista de nombres de datasets con los que probar el modelo,
+                                 además del dataset principal ("coco-people", "coco-car",
+                                 "carvana", "road", "car")
+        - save_pretrained_results : (bool) Si entrenar una epoch del modelo y guardar los resultados
+        - save_model : (bool) Si guardar el modelo entrenado
+
+        Argumentos adicionales para la creación de los cromosomas:
+        - max_layers : (int) Máximo número de capas de la red sin contar el bottleneck
+                       (`max_layers` no puede ser mayor que `codec.MAX_LAYERS`)
+        - max_convs_per_layer : (int) Máximo número de capas convolucionales por bloque
+                                (`max_convs_per_layer` no puede ser mayor que
+                                `codec.MAX_CONVS_PER_LAYER`)
+
+        Argumentos adicionales para el entrenamiento:
+        - metric : (str) Métrica a utilizar para calcular la pérdida
+                   ("iou", "dice" o "dice crossentropy")
+        - lr : (float) Tasa de aprendizaje
+        - epochs : (int) Número de épocas
+        - early_stopping : (bool) Si se debe usar el early stopping
+        - early_stopping_patience : (int) Número de épocas a esperar sin mejora antes de detener el
+                                    entrenamiento
+        - early_stopping_delta : (float) Umbral mínimo de mejora para considerar un progreso
+        - stopping_threshold : (float) Umbral de rendimiento para la métrica de validación. Si se
+                               alcanza o supera, el entrenamiento se detiene
+        - infinite : (bool) Si el entrenamiento es infinito
+        - show_val : (bool) Si mostrar los resultados de la validación en cada epoch
+
+        Argumentos adicionales para el DataLoader:
+        - batch_size : (int) Tamaño del batch
+        - train_val_prop : (float) Proporción que se usará entre train y validation
+
+        Argumentos adicionales para el Dataset:
+        - data_path : (str) Ruta de los datos
+        - length : (int) Número de imágenes a cargar
+        - test_prop : (float) Proporción de imágenes que se usará entre el conjunto de
+                      entrenamiento (train y validation) y test
+        - img_width : (int) Ancho a redimensionar las imágenes
+        - img_height : (int) Alto a redimensionar las imágenes
+    """
+    if chromosomes:
+        for c in chromosomes:
+            score_model(dataset, chromosome=c, **kwargs)
+    elif seeds:
+        for s in seeds:
+            score_model(dataset, seed=s, **kwargs)
+    elif idx_start is not None and num is not None:
+        i = idx_start
+        last_succes = idx_start
+        seed = idx_start
+
+        while i < idx_start + num:
+            succes = score_model(dataset, seed=seed, **kwargs)
+
+            if succes:
+                i += 1
+                last_succes = seed
+
+            seed += 1
+
+            if last_succes + 20 < seed:
+                print("Se han intentado entrenar demasiados modelos sin éxito seguidos")
+                log("Se han intentado entrenar demasiados modelos sin éxito seguidos")
+                break
+
+
+if __name__ == "__main__":
+    score_n_models(
+        idx_start=0,
+        num=1,
+        dataset="carvana",
+        dataset_len=1000,
+        alternative_datasets=["car"],
+        show_val=False,
+    )